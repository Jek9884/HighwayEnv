from typing import Dict, Text

import numpy as np

from highway_env import utils
from highway_env.envs.common.abstract import AbstractEnv
from highway_env.envs.common.action import Action
from highway_env.road.road import Road, RoadNetwork
from highway_env.utils import near_split
from highway_env.vehicle.controller import ControlledVehicle
from highway_env.vehicle.kinematics import Vehicle

Observation = np.ndarray


class HighwayEnv(AbstractEnv):
    """
    A highway driving environment.

    The vehicle is driving on a straight highway with several lanes, and is rewarded for reaching a high speed,
    staying on the rightmost lanes and avoiding collisions.
    """

    @classmethod
    def default_config(cls) -> dict:
        config = super().default_config()
        config.update({
            "observation": {
                "type": "Kinematics"
            },
            "action": {
                "type": "DiscreteMetaAction",
            },
            "lanes_count": 4,
            "vehicles_count": 50,
            "controlled_vehicles": 1,
            "initial_lane_id": None,
            "duration": 40,  # [s]
            "ego_spacing": 2,
            "vehicles_density": 1,
            "collision_reward": -1,    # The reward received when colliding with a vehicle.
            "right_lane_reward": 0.1,  # The reward received when driving on the right-most lanes, linearly mapped to
                                       # zero for other lanes.
<<<<<<< HEAD
            "high_speed_reward": 5,  # The reward received when driving at full speed, linearly mapped to zero for
=======
            "high_speed_reward": 10,  # The reward received when driving at full speed, linearly mapped to zero for
>>>>>>> 023c4a54
                                       # lower speeds according to config["reward_speed_range"].
            "lane_change_reward": 0,   # The reward received at each lane change action.
            "reward_speed_range": [20, 30],
            "normalize_reward": True,
            "offroad_terminal": True
        })
        return config

    def _reset(self) -> None:
        self._create_road()
        self._create_vehicles()

    def _create_road(self) -> None:
        """Create a road composed of straight adjacent lanes."""
        self.road = Road(network=RoadNetwork.straight_road_network(self.config["lanes_count"], speed_limit=30),
                         np_random=self.np_random, record_history=self.config["show_trajectories"])

    def _create_vehicles(self) -> None:
        """Create some new random vehicles of a given type, and add them on the road."""
        other_vehicles_type = utils.class_from_path(self.config["other_vehicles_type"])
        other_per_controlled = near_split(self.config["vehicles_count"], num_bins=self.config["controlled_vehicles"])

        self.controlled_vehicles = []
        for others in other_per_controlled:
            vehicle = Vehicle.create_random(
                self.road,
                speed=25,
                lane_id=self.config["initial_lane_id"],
                spacing=self.config["ego_spacing"]
            )
            vehicle = self.action_type.vehicle_class(self.road, vehicle.position, vehicle.heading, vehicle.speed)
            self.controlled_vehicles.append(vehicle)
            self.road.vehicles.append(vehicle)

            for _ in range(others):
                vehicle = other_vehicles_type.create_random(self.road, spacing=1 / self.config["vehicles_density"])
                vehicle.randomize_behavior()
                self.road.vehicles.append(vehicle)

    def _reward(self, action: Action) -> float:
        """
        The reward is defined to foster driving at high speed, on the rightmost lanes, and to avoid collisions.
        :param action: the last action performed
        :return: the corresponding reward
        """
        # if not self.vehicle.on_road or self.vehicle.crashed:
        #     return -1
        rewards = self._rewards(action)
        # print(rewards, end="\t")
        reward = sum(self.config.get(name, 0) * reward for name, reward in rewards.items())
        if self.config["normalize_reward"]:
            reward = utils.lmap(reward,
                                [self.config["collision_reward"],
                                 self.config["high_speed_reward"] + self.config["right_lane_reward"]],
                                [0, 1])
        reward *= rewards['on_road_reward']
        # print(reward)
        return reward

    def _rewards(self, action: Action) -> Dict[Text, float]:
        neighbours = self.road.network.all_side_lanes(self.vehicle.lane_index)
        lane = self.vehicle.target_lane_index[2] if isinstance(self.vehicle, ControlledVehicle) \
            else self.vehicle.lane_index[2]
        # Use forward speed rather than speed, see https://github.com/eleurent/highway-env/issues/268
        forward_speed = self.vehicle.speed * np.cos(self.vehicle.heading)
        scaled_speed = utils.lmap(forward_speed, self.config["reward_speed_range"], [0, 1])
        return {
            "collision_reward": float(self.vehicle.crashed),
            "right_lane_reward": lane / max(len(neighbours) - 1, 1),
            "high_speed_reward": np.clip(scaled_speed, 0, 1),
            "on_road_reward": float(self.vehicle.on_road)
        }

    def _is_terminated(self) -> bool:
        """The episode is over if the ego vehicle crashed."""
        return (self.vehicle.crashed or
                self.config["offroad_terminal"] and not self.vehicle.on_road)

    def _is_truncated(self) -> bool:
        """The episode is truncated if the time limit is reached."""
        return self.time >= self.config["duration"]


class HighwayEnvFast(HighwayEnv):
    """
    A variant of highway-v0 with faster execution:
        - lower simulation frequency
        - fewer vehicles in the scene (and fewer lanes, shorter episode duration)
        - only check collision of controlled vehicles with others
    """
    @classmethod
    def default_config(cls) -> dict:
        cfg = super().default_config()
        cfg.update({
            "simulation_frequency": 5,
            "lanes_count": 3,
            "vehicles_count": 20,
            "duration": 30,  # [s]
            "ego_spacing": 1.5,
        })
        return cfg

    def _create_vehicles(self) -> None:
        super()._create_vehicles()
        # Disable collision check for uncontrolled vehicles
        for vehicle in self.road.vehicles:
            if vehicle not in self.controlled_vehicles:
                vehicle.check_collisions = False<|MERGE_RESOLUTION|>--- conflicted
+++ resolved
@@ -41,11 +41,7 @@
             "collision_reward": -1,    # The reward received when colliding with a vehicle.
             "right_lane_reward": 0.1,  # The reward received when driving on the right-most lanes, linearly mapped to
                                        # zero for other lanes.
-<<<<<<< HEAD
             "high_speed_reward": 5,  # The reward received when driving at full speed, linearly mapped to zero for
-=======
-            "high_speed_reward": 10,  # The reward received when driving at full speed, linearly mapped to zero for
->>>>>>> 023c4a54
                                        # lower speeds according to config["reward_speed_range"].
             "lane_change_reward": 0,   # The reward received at each lane change action.
             "reward_speed_range": [20, 30],
